import os, sys 
os.environ["OMP_NUM_THREADS"] = "1"
<<<<<<< HEAD
import pandas as pd
import flexynesis
from flexynesis.models import *
from lightning.pytorch.callbacks import EarlyStopping
from .data import STRING, MultiOmicDatasetNW
from .utils import get_optimal_device, get_device_memory_info, create_device_from_string
import tracemalloc, psutil
=======


def print_test_installation():
    print("Test Installation:")
    print("  # Download and extract test dataset")
    print("  curl -L -o dataset1.tgz https://bimsbstatic.mdc-berlin.de/akalin/buyar/flexynesis-benchmark-datasets/dataset1.tgz")
    print("  tar -xzvf dataset1.tgz")
    print()
    print("  # Test the installation (should finish within a minute on a typical CPU)")
    print("  flexynesis --data_path dataset1 --model_class DirectPred --target_variables Erlotinib --hpo_iter 1 --features_top_percentile 5 --data_types gex,cnv")

def print_help():
    print("usage: flexynesis [-h] --data_path DATA_PATH --model_class {DirectPred,supervised_vae,MultiTripletNetwork,CrossModalPred,GNN,RandomForest,SVM,XGBoost,RandomSurvivalForest} --data_types DATA_TYPES")
    print()
    print("Flexynesis model training interface")
    print()
    print("options:")
    print("  -h, --help            show complete help with all options")
    print("  --data_path DATA_PATH")
    print("                        (Required) Path to the folder with train/test data files")
    print("  --model_class {DirectPred,supervised_vae,MultiTripletNetwork,CrossModalPred,GNN,RandomForest,SVM,XGBoost,RandomSurvivalForest}")
    print("                        (Required) The kind of model class to instantiate")
    print("  --data_types DATA_TYPES")
    print("                        (Required) Which omic data matrices to work on, comma-separated: e.g. 'gex,cnv'")
    print("  --hpo_iter HPO_ITER   Number of iterations for hyperparameter optimisation (default: 100)")
    print("  --use_gpu             (Optional) If set, the system will attempt to use CUDA/GPU if available.")
    print()
    print_test_installation()
    print()
    print("  See the package documentation for more details: https://bimsbstatic.mdc-berlin.de/akalin/buyar/flexynesis/docs/getting_started.html")
    print()

def print_full_help():
    print("usage: flexynesis [-h] --data_path DATA_PATH --model_class {DirectPred,supervised_vae,MultiTripletNetwork,CrossModalPred,GNN,RandomForest,SVM,XGBoost,RandomSurvivalForest} [--gnn_conv_type {GC,GCN,SAGE}] [--target_variables TARGET_VARIABLES] [--covariates COVARIATES] [--surv_event_var SURV_EVENT_VAR] [--surv_time_var SURV_TIME_VAR] [--config_path CONFIG_PATH] [--fusion_type {early,intermediate}] [--hpo_iter HPO_ITER] [--finetuning_samples FINETUNING_SAMPLES] [--variance_threshold VARIANCE_THRESHOLD] [--correlation_threshold CORRELATION_THRESHOLD] [--restrict_to_features RESTRICT_TO_FEATURES] [--subsample SUBSAMPLE] [--features_min FEATURES_MIN] [--features_top_percentile FEATURES_TOP_PERCENTILE] --data_types DATA_TYPES [--input_layers INPUT_LAYERS] [--output_layers OUTPUT_LAYERS] [--outdir OUTDIR] [--prefix PREFIX] [--log_transform {True,False}] [--early_stop_patience EARLY_STOP_PATIENCE] [--hpo_patience HPO_PATIENCE] [--val_size VAL_SIZE] [--use_cv] [--use_loss_weighting {True,False}] [--evaluate_baseline_performance] [--threads THREADS] [--num_workers NUM_WORKERS] [--use_gpu] [--feature_importance_method {IntegratedGradients,GradientShap,Both}] [--disable_marker_finding] [--string_organism STRING_ORGANISM] [--string_node_name {gene_name,gene_id}] [--safetensors]")
    print()
    print("Flexynesis model training interface")
    print()
    print("options:")
    print("  -h, --help            show this help message and exit")
    print("  --data_path DATA_PATH")
    print("                        (Required) Path to the folder with train/test data files")
    print("  --model_class {DirectPred,supervised_vae,MultiTripletNetwork,CrossModalPred,GNN,RandomForest,SVM,XGBoost,RandomSurvivalForest}")
    print("                        (Required) The kind of model class to instantiate")
    print("  --gnn_conv_type {GC,GCN,SAGE}")
    print("                        If model_class is set to GNN, choose which graph convolution type to use")
    print("  --target_variables TARGET_VARIABLES")
    print("                        (Optional if survival variables are not set to None).")
    print("                        Which variables in 'clin.csv' to use for predictions, comma-separated if multiple")
    print("  --covariates COVARIATES")
    print("                        Which variables in 'clin.csv' to be used as feature covariates, comma-separated if multiple")
    print("  --surv_event_var SURV_EVENT_VAR")
    print("                        Which column in 'clin.csv' to use as event/status indicator for survival modeling")
    print("  --surv_time_var SURV_TIME_VAR")
    print("                        Which column in 'clin.csv' to use as time/duration indicator for survival modeling")
    print("  --config_path CONFIG_PATH")
    print("                        Optional path to an external hyperparameter configuration file in YAML format.")
    print("  --fusion_type {early,intermediate}")
    print("                        How to fuse the omics layers (default: intermediate)")
    print("  --hpo_iter HPO_ITER   Number of iterations for hyperparameter optimisation (default: 100)")
    print("  --finetuning_samples FINETUNING_SAMPLES")
    print("                        Number of samples from the test dataset to use for fine-tuning the model. Set to 0 to disable fine-tuning (default: 0)")
    print("  --variance_threshold VARIANCE_THRESHOLD")
    print("                        Variance threshold (as percentile) to drop low variance features (default is 1; set to 0 for no variance filtering)")
    print("  --correlation_threshold CORRELATION_THRESHOLD")
    print("                        Correlation threshold to drop highly redundant features (default is 0.8; set to 1 for no redundancy filtering)")
    print("  --restrict_to_features RESTRICT_TO_FEATURES")
    print("                        Restrict the analysis to the list of features provided by the user (default is None)")
    print("  --subsample SUBSAMPLE")
    print("                        Downsample training set to randomly drawn N samples for training. Disabled when set to 0 (default: 0)")
    print("  --features_min FEATURES_MIN")
    print("                        Minimum number of features to retain after feature selection (default: 500)")
    print("  --features_top_percentile FEATURES_TOP_PERCENTILE")
    print("                        Top percentile features (among the features remaining after variance filtering and data cleanup to retain after feature selection (default: 20)")
    print("  --data_types DATA_TYPES")
    print("                        (Required) Which omic data matrices to work on, comma-separated: e.g. 'gex,cnv'")
    print("  --input_layers INPUT_LAYERS")
    print("                        If model_class is set to CrossModalPred, choose which data types to use as input/encoded layers")
    print("                        Comma-separated if multiple")
    print("  --output_layers OUTPUT_LAYERS")
    print("                        If model_class is set to CrossModalPred, choose which data types to use as output/decoded layers")
    print("                        Comma-separated if multiple")
    print("  --outdir OUTDIR       Path to the output folder to save the model outputs (default: current working directory)")
    print("  --prefix PREFIX       Job prefix to use for output files (default: 'job')")
    print("  --log_transform {True,False}")
    print("                        whether to apply log-transformation to input data matrices (default: False)")
    print("  --early_stop_patience EARLY_STOP_PATIENCE")
    print("                        How many epochs to wait when no improvements in validation loss is observed (default 10; set to -1 to disable early stopping)")
    print("  --hpo_patience HPO_PATIENCE")
    print("                        How many hyperparameter optimisation iterations to wait for when no improvements are observed (default is 10; set to 0 to disable early stopping)")
    print("  --val_size VAL_SIZE   Proportion of training data to be used as validation split (default: 0.2)")
    print("  --use_cv              (Optional) If set, a 5-fold cross-validation training will be done. Otherwise, a single training on 80 percent of the dataset is done.")
    print("  --use_loss_weighting {True,False}")
    print("                        whether to apply loss-balancing using uncertainty weights method (default: True)")
    print("  --evaluate_baseline_performance")
    print("                        whether to run Random Forest + SVMs to see the performance of off-the-shelf tools on the same dataset")
    print("  --threads THREADS     (Optional) How many threads to use when using CPU (default is 4)")
    print("  --num_workers NUM_WORKERS")
    print("                        (Optional) How many workers to use for model training (default is 0)")
    print("  --use_gpu             (Optional) If set, the system will attempt to use CUDA/GPU if available.")
    print("  --feature_importance_method {IntegratedGradients,GradientShap,Both}")
    print("                        Choose feature importance score method (default: IntegratedGradients)")
    print("  --disable_marker_finding")
    print("                        (Optional) If set, marker discovery after model training is disabled.")
    print("  --string_organism STRING_ORGANISM")
    print("                        STRING DB organism id. (default: 9606)")
    print("  --string_node_name {gene_name,gene_id}")
    print("                        Type of node name. (default: gene_name)")
    print("  --safetensors         If set, the model will be saved in the SafeTensors format. Default is False.")
    print()
    print_test_installation()
    print()

>>>>>>> 80d6443b

def main():
    # Check for help early before any heavy operations
    if len(sys.argv) == 1:
        # No arguments provided - show minimal help
        print_help()
        return
    elif any(arg in ['-h', '--help'] for arg in sys.argv):
        # Help explicitly requested - show full help
        print_full_help()
        return

    """
    Main function to parse command-line arguments and initiate the training interface for PyTorch models.

    This function sets up argument parsing for various parameters required to train and evaluate a PyTorch model,
    including data paths, model class, hyperparameters, and configuration options.

    Args:
        --data_path (str): Path to the folder with train/test data files. (Required)
        --model_class (str): The kind of model class to instantiate. Choices are ["DirectPred", "GNN", "supervised_vae", "MultiTripletNetwork", "CrossModalPred", "RandomForest", "SVM", "XGBoost", "RandomSurvivalForest"]. (Required)
        --gnn_conv_type (str): If model_class is set to GNN, choose which graph convolution type to use. Choices are ["GC", "GCN", "SAGE"].
        --target_variables (str): Which variables in 'clin.csv' to use for predictions, comma-separated if multiple. Optional if survival variables are not set to None.
        --surv_event_var (str): Which column in 'clin.csv' to use as event/status indicator for survival modeling.
        --surv_time_var (str): Which column in 'clin.csv' to use as time/duration indicator for survival modeling.
        --config_path (str): Optional path to an external hyperparameter configuration file in YAML format.
        --fusion_type (str): How to fuse the omics layers. Choices are ["early", "intermediate"]. Default is 'intermediate'.
        --hpo_iter (int): Number of iterations for hyperparameter optimisation. Default is 100.
        --finetuning_samples (int): Number of samples from the test dataset to use for fine-tuning the model. Set to 0 to disable fine-tuning. Default is 0.
        --variance_threshold (float): Variance threshold (as percentile) to drop low variance features. Default is 1; set to 0 for no variance filtering.
        --correlation_threshold (float): Correlation threshold to drop highly redundant features. Default is 0.8; set to 1 for no redundancy filtering.
        --restrict_to_features (str): Restrict the analysis to the list of features provided by the user. Default is None.
        --subsample (int): Downsample training set to randomly drawn N samples for training. Disabled when set to 0. Default is 0.
        --features_min (int): Minimum number of features to retain after feature selection. Default is 500.
        --features_top_percentile (float): Top percentile features (among the features remaining after variance filtering and data cleanup) to retain after feature selection. Default is 20.
        --data_types (str): Which omic data matrices to work on, comma-separated (e.g., 'gex,cnv'). (Required)
        --input_layers (str): If model_class is set to CrossModalPred, choose which data types to use as input/encoded layers, comma-separated if multiple.
        --output_layers (str): If model_class is set to CrossModalPred, choose which data types to use as output/decoded layers, comma-separated if multiple.
        --outdir (str): Path to the output folder to save the model outputs. Default is the current working directory.
        --prefix (str): Job prefix to use for output files. Default is 'job'.
        --log_transform (str): Whether to apply log-transformation to input data matrices. Choices are ['True', 'False']. Default is 'False'.
        --early_stop_patience (int): How many epochs to wait when no improvements in validation loss are observed. Default is 10; set to -1 to disable early stopping.
        --hpo_patience (int): How many hyperparameter optimisation iterations to wait for when no improvements are observed. Default is 10; set to 0 to disable early stopping.
        --use_cv (bool): If set, a 5-fold cross-validation training will be done. Otherwise, a single training on 80 percent of the dataset is done.
        --val_size (float): Proportion of training data to be used as validation split (default: 0.2)
        --use_loss_weighting (str): Whether to apply loss-balancing using uncertainty weights method. Choices are ['True', 'False']. Default is 'True'.
        --evaluate_baseline_performance (bool): Enables modeling also with Random Forest + SVMs to see the performance of off-the-shelf tools on the same dataset.
        --threads (int): How many threads to use when using CPU. Default is 4.
        --num_workers (int): How many workers to use for model training. Default is 0
        --use_gpu (bool): DEPRECATED - Use --device instead. If set, the system will attempt to use CUDA/GPU if available.
        --device (str): Device to use for training. Choices are ['auto', 'cuda', 'mps', 'cpu']. Default is 'auto'. 
                       'auto' detects best available device, 'cuda' for NVIDIA GPUs, 'mps' for Apple Silicon, 'cpu' for CPU-only.
        --feature_importance_method (str): which method(s) to use to compute feature importance scores. Options are: IntegratedGradients, GradientShap, or Both. Default: Both
        --disable_marker_finding (bool): If set, marker discovery after model training is disabled.
        --string_organism (int): STRING DB organism id. Default is 9606.
        --string_node_name (str): Type of node name. Choices are ["gene_name", "gene_id"]. Default is "gene_name".
        --safetensors (bool): If set, the model will be saved in the SafeTensors format. Default is False.
    """
    import argparse
    parser = argparse.ArgumentParser(description="Flexynesis model training interface",
                                     formatter_class=argparse.ArgumentDefaultsHelpFormatter)

    parser.add_argument("--data_path", help="(Required) Path to the folder with train/test data files", type=str, required = True)
    parser.add_argument("--model_class", help="(Required) The kind of model class to instantiate", type=str,
                        choices=["DirectPred", "supervised_vae", "MultiTripletNetwork", "CrossModalPred", "GNN", "RandomForest", "SVM", "XGBoost", "RandomSurvivalForest"], required = True)
    parser.add_argument("--gnn_conv_type", help="If model_class is set to GNN, choose which graph convolution type to use", type=str,
                        choices=["GC", "GCN", "SAGE"])
    parser.add_argument("--target_variables",
                        help="(Optional if survival variables are not set to None)."
                        "Which variables in 'clin.csv' to use for predictions, comma-separated if multiple",
                        type = str, default = None)
    parser.add_argument("--covariates",
                        help="Which variables in 'clin.csv' to be used as feature covariates, comma-separated if multiple",
                        type = str, default = None)
    parser.add_argument("--surv_event_var", help="Which column in 'clin.csv' to use as event/status indicator for survival modeling", type = str, default = None)
    parser.add_argument("--surv_time_var", help="Which column in 'clin.csv' to use as time/duration indicator for survival modeling", type = str, default = None)
    parser.add_argument('--config_path', type=str, default=None, help='Optional path to an external hyperparameter configuration file in YAML format.')
    parser.add_argument("--fusion_type", help="How to fuse the omics layers", type=str, choices=["early", "intermediate"], default = 'intermediate')
    parser.add_argument("--hpo_iter", help="Number of iterations for hyperparameter optimisation", type=int, default = 100)
    parser.add_argument("--finetuning_samples", help="Number of samples from the test dataset to use for fine-tuning the model. Set to 0 to disable fine-tuning", type=int, default = 0)
    parser.add_argument("--variance_threshold", help="Variance threshold (as percentile) to drop low variance features (default is 1; set to 0 for no variance filtering)", type=float, default = 1)
    parser.add_argument("--correlation_threshold", help="Correlation threshold to drop highly redundant features (default is 0.8; set to 1 for no redundancy filtering)", type=float, default = 0.8)
    parser.add_argument("--restrict_to_features", help="Restrict the analyis to the list of features provided by the user (default is None)", type = str, default = None)
    parser.add_argument("--subsample", help="Downsample training set to randomly drawn N samples for training. Disabled when set to 0", type=int, default = 0)
    parser.add_argument("--features_min", help="Minimum number of features to retain after feature selection", type=int, default = 500)
    parser.add_argument("--features_top_percentile", help="Top percentile features (among the features remaining after variance filtering and data cleanup to retain after feature selection", type=float, default = 20)
    parser.add_argument("--data_types", help="(Required) Which omic data matrices to work on, comma-separated: e.g. 'gex,cnv'", type=str, required = True)
    parser.add_argument("--input_layers",
                        help="If model_class is set to CrossModalPred, choose which data types to use as input/encoded layers"
                        "Comma-separated if multiple",
                        type=str, default = None
                        )
    parser.add_argument("--output_layers",
                        help="If model_class is set to CrossModalPred, choose which data types to use as output/decoded layers"
                        "Comma-separated if multiple",
                        type=str, default = None
                        )
    parser.add_argument("--outdir", help="Path to the output folder to save the model outputs", type=str, default = os.getcwd())
    parser.add_argument("--prefix", help="Job prefix to use for output files", type=str, default = 'job')
    parser.add_argument("--log_transform", help="whether to apply log-transformation to input data matrices", type=str, choices=['True', 'False'], default = 'False')
    parser.add_argument("--early_stop_patience", help="How many epochs to wait when no improvements in validation loss is observed (default 10; set to -1 to disable early stopping)", type=int, default = 10)
    parser.add_argument("--hpo_patience", help="How many hyperparamater optimisation iterations to wait for when no improvements are observed (default is 10; set to 0 to disable early stopping)", type=int, default = 20)
    parser.add_argument("--val_size", help="Proportion of training data to be used as validation split (default: 0.2)", type=float, default = 0.2)
    parser.add_argument("--use_cv", action="store_true",
                        help="(Optional) If set, the a 5-fold cross-validation training will be done. Otherwise, a single trainig on 80 percent of the dataset is done.")
    parser.add_argument("--use_loss_weighting", help="whether to apply loss-balancing using uncertainty weights method", type=str, choices=['True', 'False'], default = 'True')
    parser.add_argument("--evaluate_baseline_performance", action="store_true",
                        help="whether to run Random Forest + SVMs to see the performance of off-the-shelf tools on the same dataset")
    parser.add_argument("--threads", help="(Optional) How many threads to use when using CPU (default is 4)", type=int, default = 4)
    parser.add_argument("--num_workers", help="(Optional) How many workers to use for model training (default is 0)", type=int, default = 0)
<<<<<<< HEAD
    parser.add_argument("--use_gpu", action="store_true", 
                        help="(Optional) DEPRECATED: Use --device instead. If set, attempts to use CUDA/GPU if available.")
    parser.add_argument("--device", type=str, 
                        choices=["auto", "cuda", "mps", "cpu"], default="auto",
                        help="Device type: 'auto' (automatic detection), 'cuda' (NVIDIA GPU), 'mps' (Apple Silicon), 'cpu'")
    parser.add_argument("--feature_importance_method", help="Choose feature importance score method", type=str, 
=======
    parser.add_argument("--use_gpu", action="store_true",
                        help="(Optional) If set, the system will attempt to use CUDA/GPU if available.")
    parser.add_argument("--feature_importance_method", help="Choose feature importance score method", type=str,
>>>>>>> 80d6443b
                        choices=["IntegratedGradients", "GradientShap", "Both"], default="IntegratedGradients")
    parser.add_argument("--disable_marker_finding", action="store_true",
                        help="(Optional) If set, marker discovery after model training is disabled.")
    # GNN args.
    parser.add_argument("--string_organism", help="STRING DB organism id.", type=int, default=9606)
    parser.add_argument("--string_node_name", help="Type of node name.", type=str, choices=["gene_name", "gene_id"], default="gene_name")

    # safetensors args
    parser.add_argument("--safetensors", help="If set, the model will be saved in the SafeTensors format. Default is False.", action="store_true")

    # Import argparse and other basic modules needed for argument parsing
    import argparse
    import yaml
    import time
    import random
    import warnings
    
    args = parser.parse_args()

    # Now import heavy dependencies only when actually needed
    print("[INFO] Loading Flexynesis modules...")
    from lightning import seed_everything
    import lightning as pl
    from typing import NamedTuple
    import torch
    from safetensors.torch import save_file
    import pandas as pd
    
    # Import specific models as needed
    from .models.direct_pred import DirectPred
    from .models.supervised_vae import supervised_vae
    from .models.triplet_encoder import MultiTripletNetwork
    from .models.crossmodal_pred import CrossModalPred
    from .models.gnn_early import GNN
    
    from lightning.pytorch.callbacks import EarlyStopping
    from .data import STRING, MultiOmicDatasetNW, DataImporter
    from .main import HyperparameterTuning, FineTuner
    from .utils import evaluate_baseline_performance, evaluate_baseline_survival_performance, get_predicted_labels, evaluate_wrapper
    import tracemalloc, psutil
    import json

    # do some sanity checks on input arguments
    # 1. Check for survival variables consistency
    if (args.surv_event_var is None) != (args.surv_time_var is None):
        parser.error("Both --surv_event_var and --surv_time_var must be provided together or left as None.")

    # 2. Check for required variables for model classes
    if args.model_class != "supervised_vae" and args.model_class != 'CrossModalPred':
        if not any([args.target_variables, args.surv_event_var]):
            parser.error(''.join(["When selecting a model other than 'supervised_vae' or 'CrossModalPred',",
                                  "you must provide at least one of --target_variables, ",
                                  "or survival variables (--surv_event_var and --surv_time_var)"]))

    # 3. Check for compatibility of fusion_type with CrossModalPred
    if args.fusion_type == "early":
        if args.model_class == 'CrossModalPred':
            parser.error("The 'CrossModalPred' model cannot be used with early fusion type. "
                         "Use --fusion_type intermediate instead.")
<<<<<<< HEAD
            
    
    # 4. Handle device selection with MPS support
    # Support legacy --use_gpu flag for backward compatibility
    if args.use_gpu and args.device == "auto":
        warnings.warn("--use_gpu is deprecated. Use --device cuda instead.", DeprecationWarning)
        device_preference = "cuda"
=======


    # 4. Check for device availability if --accelerator is set.
    if args.use_gpu:
        if not torch.cuda.is_available():
            warnings.warn(''.join(["\n\n!!! WARNING: GPU REQUESTED BUT NOT AVAILABLE. FALLING BACK TO CPU.\n",
                                   "PERFORMANCE MAY BE DEGRADED\n",
                                   "IF USING A SLURM SCHEDULER, ENSURE YOU REQUEST A GPU WITH: ",
                                   "`srun --gpus=1 --pty flexynesis <rest of your_command>` !!!\n\n"]))
            time.sleep(3)  #wait a bit to capture user's attention to the warning
            device_type = 'cpu'
        else:
            device_type = 'gpu'
>>>>>>> 80d6443b
    else:
        device_preference = args.device
    
    # Get optimal device using new device detection
    device_str, device_type = get_optimal_device(device_preference)
    
    # Print device information
    print(f"[INFO] Using device: {device_str}")
    if device_str != 'cpu':
        memory_info = get_device_memory_info(device_str)
        print(f"[INFO] Device name: {memory_info['device_name']}")
        if device_str == 'cuda':
            print(f"[INFO] Available CUDA devices: {memory_info['device_count']}")

    # 5. check GNN arguments
    if args.model_class == 'GNN':
        if not args.gnn_conv_type:
            warning_message = "\n".join([
                "\n\n!!! When running GNN, a convolution type can be set",
                "with the --gnn_conv_type flag. See `flexynesis -h` for full set of options.",
                "Falling back on the default convolution type: GC !!!\n\n"
            ])
            warnings.warn(warning_message)
            time.sleep(3)  #wait a bit to capture user's attention to the warning
            gnn_conv_type = 'GC'
        else:
            gnn_conv_type = args.gnn_conv_type
    else:
        gnn_conv_type = None

    # 6. Check CrossModalPred arguments
    input_layers = args.input_layers
    output_layers = args.output_layers
    datatypes = args.data_types.strip().split(',')
    if args.model_class == 'CrossModalPred':
        # check if input output layers are matching the requested data types
        if args.input_layers:
            input_layers = input_layers.strip().split(',')
            # Check if input_layers are a subset of datatypes
            if not all(layer in datatypes for layer in input_layers):
                raise ValueError(f"Input layers {input_layers} are not a valid subset of the data types: ({datatypes}).")
        # check if output_layers are a subset of datatypes
        if args.output_layers:
            output_layers = output_layers.strip().split(',')
            if not all(layer in datatypes for layer in output_layers):
                raise ValueError(f"Output layers {output_layers} are not a valid subset of the data types: ({datatypes}).")

    # Validate paths
    if not os.path.exists(args.data_path):
        raise FileNotFoundError(f"Input --data_path doesn't exist at:",  {args.data_path})
    if not os.path.exists(args.outdir):
        raise FileNotFoundError(f"Path to --outdir doesn't exist at:",  {args.outdir})

    available_models = {
        "DirectPred": (DirectPred, "DirectPred"),
        "supervised_vae": (supervised_vae, "supervised_vae"),
        "MultiTripletNetwork": (MultiTripletNetwork,  "MultiTripletNetwork"),
        "CrossModalPred": (CrossModalPred, "CrossModalPred"),
        "GNN": (GNN, "GNN"),
        "RandomForest": ("RandomForest", None),
        "XGBoost": ("XGBoost", None),
        "SVM": ("SVM", None),
        "RandomSurvivalForest": ("RandomSurvivalForest", None)
    }

    model_info = available_models.get(args.model_class)

    if model_info is None:
        raise ValueError(f"Unsupported model class {args.model_class}")

    # Unpack the tuple into model class and config name
    model_class, config_name = model_info

    # import assays and labels
    inputDir = args.data_path

    # Set concatenate to True to use early fusion, otherwise it will run intermediate fusion
    # Currently, GNNs will only work in early fusion mode, but requires the data to be not concatenated
    concatenate = args.fusion_type == 'early' and args.model_class != 'GNN'

    # handle covariates
    if args.covariates:
        if args.model_class == 'GNN': # Covariates not yet supported for GNNs
            warning_message = "\n".join([
                "\n\n!!! Covariates are currently not supported for GNN models, they will be ignored. !!!\n\n"
            ])
            warnings.warn(warning_message)
            time.sleep(3)
            covariates = None
        else:
            covariates = args.covariates.strip().split(',')
    else:
        covariates = None

    data_importer = DataImporter(path = args.data_path,
                                            data_types = datatypes,
                                            covariates = covariates,
                                            concatenate = concatenate,
                                            log_transform = args.log_transform == 'True',
                                            variance_threshold = args.variance_threshold/100,
                                            correlation_threshold = args.correlation_threshold,
                                            restrict_to_features = args.restrict_to_features,
                                            min_features= args.features_min,
                                            top_percentile= args.features_top_percentile,
                                            processed_dir = '_'.join(['processed', args.prefix]),
                                            downsample = args.subsample)
    # Start peak memory tracking
    tracemalloc.start()
    process = psutil.Process(os.getpid())
    t1 = time.time() # measure the time it takes to import data
    train_dataset, test_dataset = data_importer.import_data()
    data_import_time = time.time() - t1
    data_import_ram = process.memory_info().rss


    if args.model_class in ["RandomForest", "SVM", "XGBoost"]:
        if args.target_variables:
            var =  args.target_variables.strip().split(',')[0]
            print(f"Training {args.model_class} on variable: {var}")
            metrics, predictions = evaluate_baseline_performance(train_dataset, test_dataset, variable_name=var,
                                                    methods=[args.model_class], n_folds=5, n_jobs=args.threads)
            metrics.to_csv(os.path.join(args.outdir, '.'.join([args.prefix, 'stats.csv'])), header=True, index=False)
            predictions.to_csv(os.path.join(args.outdir, '.'.join([args.prefix, 'predicted_labels.csv'])), header=True, index=False)
            print(f"{args.model_class} evaluation complete. Results saved.")
            # we skip everything related to deep learning models here
            sys.exit(0)
        else:
            raise ValueError(f"At least one target variable is required to run RandomForest/SVM/XGBoost models. Set --target_variables argument")

    if args.model_class == "RandomSurvivalForest":
        if args.surv_event_var and args.surv_time_var:
            print(f"Training {args.model_class} on survival variables: {args.surv_event_var} and {args.surv_time_var}")
            metrics, predictions = evaluate_baseline_survival_performance(train_dataset, test_dataset,
                                                              args.surv_time_var,
                                                                 args.surv_event_var,
                                                                 n_folds = 5,
                                                                 n_jobs = int(args.threads))
            metrics.to_csv(os.path.join(args.outdir, '.'.join([args.prefix, 'stats.csv'])), header=True, index=False)
            predictions.to_csv(os.path.join(args.outdir, '.'.join([args.prefix, 'predicted_labels.csv'])), header=True, index=False)
            print(f"{args.model_class} evaluation complete. Results saved.")
            # we skip everything related to deep learning models here
            sys.exit(0)
        else:
            raise ValueError(f"Missing survival variables. Set --surv_event_var --surv_time_var arguments")

    if args.model_class == 'GNN':
        # overlay datasets with network info
        # this is a temporary solution
        print("[INFO] Overlaying the dataset with network data from STRINGDB")
        obj = STRING(os.path.join(args.data_path, '_'.join(['processed', args.prefix])),
                     args.string_organism, args.string_node_name)
        train_dataset = MultiOmicDatasetNW(train_dataset, obj.graph_df)
        train_dataset.print_stats()
        test_dataset = MultiOmicDatasetNW(test_dataset, obj.graph_df)


    # print feature logs to file (we use these tables to track which features are dropped/selected and why)
    feature_logs = data_importer.feature_logs
    for key in feature_logs.keys():
        feature_logs[key].to_csv(os.path.join(args.outdir, '.'.join([args.prefix, 'feature_logs', key, 'csv'])),
                                 header=True, index=False)

    # define a tuner object, which will instantiate a DirectPred class
    # using the input dataset and the tuning configuration from the config.py
    tuner = HyperparameterTuning(dataset = train_dataset,
                                            model_class = model_class,
                                            target_variables = args.target_variables.strip().split(',') if args.target_variables is not None else [],
                                            batch_variables = None,
                                            surv_event_var = args.surv_event_var,
                                            surv_time_var = args.surv_time_var,
                                            config_name = config_name,
                                            config_path = args.config_path,
                                            n_iter=int(args.hpo_iter),
                                            use_loss_weighting = args.use_loss_weighting == 'True',
                                            val_size = args.val_size,
                                            use_cv = args.use_cv,
                                            early_stop_patience = int(args.early_stop_patience),
                                            device_type = device_type,
                                            gnn_conv_type = gnn_conv_type,
                                            input_layers = input_layers,
                                            output_layers = output_layers,
                                            num_workers = args.num_workers)

    # do a hyperparameter search training multiple models and get the best_configuration
    t1 = time.time() # measure the time it takes to train the model
    model, best_params = tuner.perform_tuning(hpo_patience = args.hpo_patience)
    hpo_time = time.time() - t1
    hpo_system_ram = process.memory_info().rss


    # if fine-tuning is enabled; fine tune the model on a portion of test samples
    if args.finetuning_samples > 0:
        finetuneSampleN = args.finetuning_samples
        print("[INFO] Finetuning the model on ",finetuneSampleN,"test samples")
        # split test dataset into finetuning and holdout datasets
        all_indices = range(len(test_dataset))
        finetune_indices = random.sample(all_indices, finetuneSampleN)
        holdout_indices = list(set(all_indices) - set(finetune_indices))
        finetune_dataset = test_dataset.subset(finetune_indices)
        holdout_dataset = test_dataset.subset(holdout_indices)

        # fine tune on the finetuning dataset; freeze the encoders
        finetuner = FineTuner(model,
                                         finetune_dataset)
        finetuner.run_experiments()

        # update the model to finetuned model
        model = finetuner.model
        # update the test dataset to exclude finetuning samples
        test_dataset = holdout_dataset

    # get sample embeddings and save
    print("[INFO] Extracting sample embeddings")
    embeddings_train = model.transform(train_dataset)
    embeddings_test = model.transform(test_dataset)

    embeddings_train.to_csv(os.path.join(args.outdir, '.'.join([args.prefix, 'embeddings_train.csv'])), header=True)
    embeddings_test.to_csv(os.path.join(args.outdir, '.'.join([args.prefix, 'embeddings_test.csv'])), header=True)

    # evaluate predictions;  (if any supervised learning happened)
    if any([args.target_variables, args.surv_event_var]):
        if not args.disable_marker_finding: # unless marker discovery is disabled
            # compute feature importance values

            if args.feature_importance_method == 'Both':
                explainers = ['IntegratedGradients', 'GradientShap']
            else:
                explainers = [args.feature_importance_method]

            for explainer in explainers:
                print("[INFO] Computing variable importance scores using explainer:",explainer)
                for var in model.target_variables:
                    model.compute_feature_importance(train_dataset, var, steps_or_samples = 25, method=explainer)
                df_imp = pd.concat([model.feature_importances[x] for x in model.target_variables],
                                   ignore_index = True)
                df_imp['explainer'] = explainer
                df_imp.to_csv(os.path.join(args.outdir, '.'.join([args.prefix, 'feature_importance', explainer, 'csv'])), header=True, index=False)

        # print known/predicted labels
        predicted_labels = pd.concat([get_predicted_labels(model.predict(train_dataset), train_dataset, 'train', args.model_class),
                                      get_predicted_labels(model.predict(test_dataset), test_dataset, 'test', args.model_class)],   
                                    ignore_index=True)
        predicted_labels.to_csv(os.path.join(args.outdir, '.'.join([args.prefix, 'predicted_labels.csv'])), header=True, index=False)

        print("[INFO] Computing model evaluation metrics")
        metrics_df = evaluate_wrapper(args.model_class, model.predict(test_dataset), test_dataset,
                                                 surv_event_var=model.surv_event_var,
                                                 surv_time_var=model.surv_time_var)
        metrics_df.to_csv(os.path.join(args.outdir, '.'.join([args.prefix, 'stats.csv'])), header=True, index=False)


    # for architectures with decoders; print decoded output layers
    if args.model_class == 'CrossModalPred':
        print("[INFO] Printing decoded output layers")
        output_layers_train = model.decode(train_dataset)
        output_layers_test = model.decode(test_dataset)
        for layer in output_layers_train.keys():
            output_layers_train[layer].to_csv(os.path.join(args.outdir, '.'.join([args.prefix, 'train_decoded', layer, 'csv'])), header=True)
        for layer in output_layers_test.keys():
            output_layers_test[layer].to_csv(os.path.join(args.outdir, '.'.join([args.prefix, 'test_decoded', layer, 'csv'])), header=True)


    # evaluate off-the-shelf methods on the main target variable
    if args.evaluate_baseline_performance:
        print("[INFO] Computing off-the-shelf method performance on first target variable:",model.target_variables[0])
        var = model.target_variables[0]
        metrics = pd.DataFrame()

        # in the case when GNNEarly was used, the we use the initial multiomicdataset for train/test
        # because GNNEarly requires a modified dataset structure to fit the networks (temporary solution)
<<<<<<< HEAD
        if args.model_class == 'GNN':
            train = getattr(train_dataset, 'multiomic_dataset', train_dataset)
            test = getattr(test_dataset, 'multiomic_dataset', test_dataset)
        else:
            train = train_dataset
            test = test_dataset
        
        if var != model.surv_event_var: 
            metrics, predictions = flexynesis.evaluate_baseline_performance(train, test, 
                                                               variable_name = var, 
=======
        train = train_dataset.multiomic_dataset if args.model_class == 'GNN' else train_dataset
        test = test_dataset.multiomic_dataset if args.model_class == 'GNN' else test_dataset

        if var != model.surv_event_var:
            metrics, predictions = evaluate_baseline_performance(train, test,
                                                               variable_name = var,
>>>>>>> 80d6443b
                                                               methods = ['RandomForest', 'SVM', 'XGBoost'],
                                                               n_folds = 5,
                                                               n_jobs = int(args.threads))
            predictions.to_csv(os.path.join(args.outdir, '.'.join([args.prefix, 'baseline.predicted_labels.csv'])), header=True, index=False)

        if model.surv_event_var and model.surv_time_var:
            print("[INFO] Computing off-the-shelf method performance on survival variable:",model.surv_time_var)
            metrics_baseline_survival = evaluate_baseline_survival_performance(train, test,
                                                                                             model.surv_time_var,
                                                                                             model.surv_event_var,
                                                                                             n_folds = 5,
                                                                                             n_jobs = int(args.threads))
            metrics = pd.concat([metrics, metrics_baseline_survival], axis = 0, ignore_index = True)

        if not metrics.empty:
            metrics.to_csv(os.path.join(args.outdir, '.'.join([args.prefix, 'baseline.stats.csv'])), header=True, index=False)

    # save the trained model in file
    if not args.safetensors:
        torch.save(model, os.path.join(args.outdir, '.'.join([args.prefix, 'final_model.pth'])))
    else:
        save_file(model.state_dict(), os.path.join(args.outdir, '.'.join([args.prefix, 'final_model.safetensors'])))
        # save model config as JSON
        config = {
            "model_class": model.__class__.__name__,
            "model_module": model.__class__.__module__,
        }

        # Common attributes to save
        common_attrs = [
            'input_dims', 'layers',
            'device_type', 'target_variables',
            'surv_event_var', 'surv_time_var',
            'config', 'current_epoch', 'num_layers'
        ]

        for attr in common_attrs:
            if hasattr(model, attr):
                config[attr] = getattr(model, attr)
        if hasattr(model, 'layers'):
                config['num_layers'] = len(model.layers)    # add num_layers to the config
        
        # Model-specific configurations
        if hasattr(model, 'config'):
            model_specific_config = model.config
            config.update(model_specific_config)

        with open(os.path.join(args.outdir, '.'.join([args.prefix, 'final_model_config.json'])), 'w') as f:
            json.dump(config, f, indent=2, default=str)

    print(f"[INFO] Time spent in data import: {data_import_time:.2f} sec")
    print(f"[INFO] RAM after data import: {data_import_ram / (1024**2):.2f} MB")
    print(f"[INFO] Time spent in HPO: {hpo_time:.2f} sec")
    
    # Enhanced device memory reporting
    final_memory_info = get_device_memory_info(device_str)
    if device_str == 'cuda':
        print(f"[INFO] Peak CUDA RAM allocated: {final_memory_info['max_allocated']:.2f} MB")
    elif device_str == 'mps':
        print(f"[INFO] MPS device used (detailed memory tracking not available)")
    
    print(f"[INFO] CPU RAM after HPO: {hpo_system_ram / (1024**2):.2f} MB")
    
    print("[INFO] Finished the analysis!")

if __name__ == "__main__":
    main()<|MERGE_RESOLUTION|>--- conflicted
+++ resolved
@@ -1,6 +1,5 @@
 import os, sys 
 os.environ["OMP_NUM_THREADS"] = "1"
-<<<<<<< HEAD
 import pandas as pd
 import flexynesis
 from flexynesis.models import *
@@ -8,7 +7,6 @@
 from .data import STRING, MultiOmicDatasetNW
 from .utils import get_optimal_device, get_device_memory_info, create_device_from_string
 import tracemalloc, psutil
-=======
 
 
 def print_test_installation():
@@ -121,8 +119,6 @@
     print_test_installation()
     print()
 
->>>>>>> 80d6443b
-
 def main():
     # Check for help early before any heavy operations
     if len(sys.argv) == 1:
@@ -232,18 +228,12 @@
                         help="whether to run Random Forest + SVMs to see the performance of off-the-shelf tools on the same dataset")
     parser.add_argument("--threads", help="(Optional) How many threads to use when using CPU (default is 4)", type=int, default = 4)
     parser.add_argument("--num_workers", help="(Optional) How many workers to use for model training (default is 0)", type=int, default = 0)
-<<<<<<< HEAD
     parser.add_argument("--use_gpu", action="store_true", 
                         help="(Optional) DEPRECATED: Use --device instead. If set, attempts to use CUDA/GPU if available.")
     parser.add_argument("--device", type=str, 
                         choices=["auto", "cuda", "mps", "cpu"], default="auto",
                         help="Device type: 'auto' (automatic detection), 'cuda' (NVIDIA GPU), 'mps' (Apple Silicon), 'cpu'")
     parser.add_argument("--feature_importance_method", help="Choose feature importance score method", type=str, 
-=======
-    parser.add_argument("--use_gpu", action="store_true",
-                        help="(Optional) If set, the system will attempt to use CUDA/GPU if available.")
-    parser.add_argument("--feature_importance_method", help="Choose feature importance score method", type=str,
->>>>>>> 80d6443b
                         choices=["IntegratedGradients", "GradientShap", "Both"], default="IntegratedGradients")
     parser.add_argument("--disable_marker_finding", action="store_true",
                         help="(Optional) If set, marker discovery after model training is disabled.")
@@ -303,7 +293,6 @@
         if args.model_class == 'CrossModalPred':
             parser.error("The 'CrossModalPred' model cannot be used with early fusion type. "
                          "Use --fusion_type intermediate instead.")
-<<<<<<< HEAD
             
     
     # 4. Handle device selection with MPS support
@@ -311,21 +300,6 @@
     if args.use_gpu and args.device == "auto":
         warnings.warn("--use_gpu is deprecated. Use --device cuda instead.", DeprecationWarning)
         device_preference = "cuda"
-=======
-
-
-    # 4. Check for device availability if --accelerator is set.
-    if args.use_gpu:
-        if not torch.cuda.is_available():
-            warnings.warn(''.join(["\n\n!!! WARNING: GPU REQUESTED BUT NOT AVAILABLE. FALLING BACK TO CPU.\n",
-                                   "PERFORMANCE MAY BE DEGRADED\n",
-                                   "IF USING A SLURM SCHEDULER, ENSURE YOU REQUEST A GPU WITH: ",
-                                   "`srun --gpus=1 --pty flexynesis <rest of your_command>` !!!\n\n"]))
-            time.sleep(3)  #wait a bit to capture user's attention to the warning
-            device_type = 'cpu'
-        else:
-            device_type = 'gpu'
->>>>>>> 80d6443b
     else:
         device_preference = args.device
     
@@ -596,7 +570,6 @@
 
         # in the case when GNNEarly was used, the we use the initial multiomicdataset for train/test
         # because GNNEarly requires a modified dataset structure to fit the networks (temporary solution)
-<<<<<<< HEAD
         if args.model_class == 'GNN':
             train = getattr(train_dataset, 'multiomic_dataset', train_dataset)
             test = getattr(test_dataset, 'multiomic_dataset', test_dataset)
@@ -607,14 +580,6 @@
         if var != model.surv_event_var: 
             metrics, predictions = flexynesis.evaluate_baseline_performance(train, test, 
                                                                variable_name = var, 
-=======
-        train = train_dataset.multiomic_dataset if args.model_class == 'GNN' else train_dataset
-        test = test_dataset.multiomic_dataset if args.model_class == 'GNN' else test_dataset
-
-        if var != model.surv_event_var:
-            metrics, predictions = evaluate_baseline_performance(train, test,
-                                                               variable_name = var,
->>>>>>> 80d6443b
                                                                methods = ['RandomForest', 'SVM', 'XGBoost'],
                                                                n_folds = 5,
                                                                n_jobs = int(args.threads))
