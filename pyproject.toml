[build-system]
requires = ["setuptools"]
build-backend = "setuptools.build_meta"

[project]
<<<<<<< HEAD
name = "flexynesis-mps"
version = "1.0.0"
=======
name = "flexynesis"
version = "1.0.8"
>>>>>>> 80d6443b
license = {file = "LICENSE"}
authors = [
    {name = "Bora Uyar", email = "bora.uyar@mdc-berlin.de"},
    {name = "Taras Savchyn", email = "Taras.Savchyn@mdc-berlin.de"},
    {name = "Ricardo Wurmus", email = "Ricardo.Wurmus@mdc-berlin.de" },
    {name = "Ahmet Sarigun", email = "Ahmet.Sariguen@mdc-berlin.de"}
]
description = "A deep-learning based multi-omics bulk sequencing data integration suite with a focus on (pre-)clinical endpoint prediction."
readme = "README.md"
<<<<<<< HEAD
requires-python = ">=3.9"
classifiers=[
    "Programming Language :: Python :: 3.9",
    "Programming Language :: Python :: 3.10", 
=======
requires-python = ">=3.11"
classifiers = [
    "Programming Language :: Python :: 3",
>>>>>>> 80d6443b
    "Programming Language :: Python :: 3.11",
    "Programming Language :: Python :: 3.12",
    "Programming Language :: Python :: 3 :: Only",
]
dependencies = [
    "matplotlib",
    "numpy",
    "pandas",
    "lightning",
    "pyyaml",
    "scikit-optimize",
    "scipy",
    "seaborn",
    "torch",
    "torchvision",
    "tqdm",
    "umap-learn>=0.5.5",
    "numba>=0.56.0",
    "llvmlite>=0.39.0",
    "rich",
    "captum",
    "ipywidgets",
    "torch_geometric",
    "ipykernel",
    "lifelines",
    "papermill",
    "scikit-survival",
    "python-louvain",
    "xgboost",
    "pot",
    "geomloss",
    "plotnine",
    "safetensors"
]

[project.scripts]
flexynesis = "flexynesis.__main__:main"

[project.urls]
homepage = "https://github.com/BIMSBbioinfo/flexynesis"

[project.optional-dependencies]
test = [
    "pytest"
]

[tool.setuptools.packages.find]
include = ["flexynesis", "flexynesis.*"]

[tool.pytest.ini_options]
norecursedirs = [
    ".git",
    ".github",
    "dist",
    "build",
    "docs",
]
addopts = [
    "--strict-markers",
    "--doctest-modules",
    "--color=yes",
    "--disable-pytest-warnings",
]
filterwarnings = "ignore::DeprecationWarning"<|MERGE_RESOLUTION|>--- conflicted
+++ resolved
@@ -3,13 +3,8 @@
 build-backend = "setuptools.build_meta"
 
 [project]
-<<<<<<< HEAD
 name = "flexynesis-mps"
-version = "1.0.0"
-=======
-name = "flexynesis"
 version = "1.0.8"
->>>>>>> 80d6443b
 license = {file = "LICENSE"}
 authors = [
     {name = "Bora Uyar", email = "bora.uyar@mdc-berlin.de"},
@@ -19,16 +14,10 @@
 ]
 description = "A deep-learning based multi-omics bulk sequencing data integration suite with a focus on (pre-)clinical endpoint prediction."
 readme = "README.md"
-<<<<<<< HEAD
 requires-python = ">=3.9"
-classifiers=[
+classifiers = [
     "Programming Language :: Python :: 3.9",
     "Programming Language :: Python :: 3.10", 
-=======
-requires-python = ">=3.11"
-classifiers = [
-    "Programming Language :: Python :: 3",
->>>>>>> 80d6443b
     "Programming Language :: Python :: 3.11",
     "Programming Language :: Python :: 3.12",
     "Programming Language :: Python :: 3 :: Only",
